--- conflicted
+++ resolved
@@ -32,10 +32,7 @@
   test('replaces import.meta.env.SSR with false', async () => {
     const transform = await createDefinePluginTransform()
     expect(await transform('const isSSR = import.meta.env.SSR;')).toBe(
-<<<<<<< HEAD
       'const isSSR = false;\n',
-=======
-      'const isSSR = false;',
     )
   })
 
@@ -51,7 +48,6 @@
     })
     expect(await overrideTransform('const hot = import.meta.hot;')).toBe(
       'const hot = import.meta.hot;',
->>>>>>> fffe16ee
     )
   })
 })