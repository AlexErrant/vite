--- conflicted
+++ resolved
@@ -67,16 +67,12 @@
         // avoiding inconsistencies between dev and build
         const nodeEnv =
           config.define?.['process.env.NODE_ENV'] ||
-<<<<<<< HEAD
           JSON.stringify(process.env.NODE_ENV || config.mode)
         return await replaceDefine(
           code,
           id,
           { 'process.env.NODE_ENV': nodeEnv },
-          config
-=======
-            JSON.stringify(process.env.NODE_ENV || config.mode),
->>>>>>> 896475dc
+          config,
         )
       }
     },
