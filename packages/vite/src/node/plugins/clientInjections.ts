--- conflicted
+++ resolved
@@ -4,9 +4,6 @@
 import { CLIENT_ENTRY, ENV_ENTRY } from '../constants'
 import { isObject, normalizePath, resolveHostname } from '../utils'
 import { replaceDefine } from './define'
-
-const process_env_NODE_ENV_RE =
-  /(\bglobal(This)?\.)?\bprocess\.env\.NODE_ENV\b/g
 
 // ids in transform are normalized to unix style
 const normalizedClientEntry = normalizePath(CLIENT_ENTRY)
@@ -85,25 +82,24 @@
           .replace(`__HMR_CONFIG_NAME__`, hmrConfigNameReplacement)
       }
     },
-    transform(code, id, options) {
+    async transform(code, id, options) {
       if (id === normalizedClientEntry || id === normalizedEnvEntry) {
         return injectConfigValues(code)
       } else if (!options?.ssr && code.includes('process.env.NODE_ENV')) {
         // replace process.env.NODE_ENV instead of defining a global
         // for it to avoid shimming a `process` object during dev,
         // avoiding inconsistencies between dev and build
-<<<<<<< HEAD
         const nodeEnv =
-=======
-        return code.replace(
-          process_env_NODE_ENV_RE,
->>>>>>> fffe16ee
           config.define?.['process.env.NODE_ENV'] ||
           JSON.stringify(process.env.NODE_ENV || config.mode)
         return await replaceDefine(
           code,
           id,
-          { 'process.env.NODE_ENV': nodeEnv },
+          {
+            'process.env.NODE_ENV': nodeEnv,
+            'global.process.env.NODE_ENV': nodeEnv,
+            'globalThis.process.env.NODE_ENV': nodeEnv,
+          },
           config,
         )
       }
