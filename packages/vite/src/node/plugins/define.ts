import { transform } from 'esbuild'
import type { ResolvedConfig } from '../config'
import type { Plugin } from '../plugin'
<<<<<<< HEAD
=======
import { escapeRegex, transformStableResult } from '../utils'
>>>>>>> fffe16ee
import { isCSSRequest } from './css'
import { isHTMLRequest } from './html'

const nonJsRe = /\.json(?:$|\?)/
const metaEnvRe = /import\.meta\.env\.(.+)/
const isNonJsRequest = (request: string): boolean => nonJsRe.test(request)

export function definePlugin(config: ResolvedConfig): Plugin {
  const isBuild = config.command === 'build'
  const isBuildLib = isBuild && config.build.lib

  // ignore replace process.env in lib build
  const processNodeEnv: Record<string, string> = {}
  const processEnv: Record<string, string> = {}
  if (!isBuildLib) {
    const nodeEnv = process.env.NODE_ENV || config.mode
    Object.assign(processNodeEnv, {
      'process.env.NODE_ENV': JSON.stringify(nodeEnv),
      'global.process.env.NODE_ENV': JSON.stringify(nodeEnv),
      'globalThis.process.env.NODE_ENV': JSON.stringify(nodeEnv),
      __vite_process_env_NODE_ENV: JSON.stringify(nodeEnv),
    })
    Object.assign(processEnv, {
      'process.env': `{}`,
      'global.process.env': `{}`,
      'globalThis.process.env': `{}`,
    })
  }

  const userDefine: Record<string, string> = {}
  const userDefineEnv: Record<string, string> = {}
  for (const key in config.define) {
    const val = config.define[key]
    userDefine[key] = typeof val === 'string' ? val : JSON.stringify(val)

    // make sure `import.meta.env` object has user define properties
    if (isBuild) {
      const match = key.match(metaEnvRe)
      if (match) {
        userDefineEnv[match[1]] = `__vite__define__${key}__define__vite__`
      }
    }
  }

  // during dev, import.meta properties are handled by importAnalysis plugin.
  const importMetaKeys: Record<string, string> = {}
  const importMetaFallbackKeys: Record<string, string> = {}
  if (isBuild) {
    // set here to allow override with config.define
    importMetaKeys['import.meta.hot'] = `undefined`
    for (const key in config.env) {
      importMetaKeys[`import.meta.env.${key}`] = JSON.stringify(config.env[key])
    }
    Object.assign(importMetaFallbackKeys, {
<<<<<<< HEAD
      'import.meta.env': JSON.stringify(config.env),
    })
  }

  function generatePattern(ssr: boolean) {
=======
      'import.meta.env.': `({}).`,
      'import.meta.env': JSON.stringify({
        ...config.env,
        SSR: '__vite__ssr__',
        ...userDefineEnv,
      }).replace(
        /"__vite__define__(.+?)__define__vite__"/g,
        (_, key) => userDefine[key],
      ),
    })
  }

  function getImportMetaKeys(ssr: boolean): Record<string, string> {
    if (!isBuild) return {}
    return {
      ...importMetaKeys,
      'import.meta.env.SSR': ssr + '',
    }
  }

  function getImportMetaFallbackKeys(ssr: boolean): Record<string, string> {
    if (!isBuild) return {}
    return {
      ...importMetaFallbackKeys,
      'import.meta.env': importMetaFallbackKeys['import.meta.env'].replace(
        '"__vite__ssr__"',
        ssr + '',
      ),
    }
  }

  function generatePattern(
    ssr: boolean,
  ): [Record<string, string | undefined>, RegExp | null] {
>>>>>>> fffe16ee
    const replaceProcessEnv = !ssr || config.ssr?.target === 'webworker'

    const replacements: Record<string, string> = {
      ...(replaceProcessEnv ? processNodeEnv : {}),
      ...getImportMetaKeys(ssr),
      ...userDefine,
      ...getImportMetaFallbackKeys(ssr),
      ...(replaceProcessEnv ? processEnv : {}),
    }

    if (isBuild && !replaceProcessEnv) {
      replacements['__vite_process_env_NODE_ENV'] = 'process.env.NODE_ENV'
    }

<<<<<<< HEAD
    return Object.keys(replacements).length ? replacements : null
=======
    const replacementsKeys = Object.keys(replacements)
    const pattern = replacementsKeys.length
      ? new RegExp(
          // Mustn't be preceded by a char that can be part of an identifier
          // or a '.' that isn't part of a spread operator
          '(?<![\\p{L}\\p{N}_$]|(?<!\\.\\.)\\.)(' +
            replacementsKeys.map(escapeRegex).join('|') +
            // Mustn't be followed by a char that can be part of an identifier
            // or an assignment (but allow equality operators)
            ')(?:(?<=\\.)|(?![\\p{L}\\p{N}_$]|\\s*?=[^=]))',
          'gu',
        )
      : null

    return [replacements, pattern]
>>>>>>> fffe16ee
  }

  const defaultReplacements = generatePattern(false)
  const ssrReplacements = generatePattern(true)

  return {
    name: 'vite:define',

    async transform(code, id, options) {
      const ssr = options?.ssr === true
      if (!ssr && !isBuild) {
        // for dev we inject actual global defines in the vite client to
        // avoid the transform cost. see the clientInjection plugin.
        return
      }

      if (
        // exclude html, css and static assets for performance
        isHTMLRequest(id) ||
        isCSSRequest(id) ||
        isNonJsRequest(id) ||
        config.assetsInclude(id)
      ) {
        return
      }

      const replacements = ssr ? ssrReplacements : defaultReplacements
      if (!replacements) return

      return await replaceDefine(code, id, replacements, config)
    },
  }
}

export async function replaceDefine(
  code: string,
  id: string,
  replacements: Record<string, string>,
  config: ResolvedConfig,
): Promise<{ code: string; map: string | null }> {
  const result = await transform(code, {
    loader: 'js',
    charset: 'utf8',
    platform: 'neutral',
    define: replacements,
    sourcefile: id,
    sourcemap: config.command === 'build' && !!config.build.sourcemap,
  })
  return {
    code: result.code,
    map: result.map || null,
  }
}<|MERGE_RESOLUTION|>--- conflicted
+++ resolved
@@ -1,10 +1,6 @@
 import { transform } from 'esbuild'
 import type { ResolvedConfig } from '../config'
 import type { Plugin } from '../plugin'
-<<<<<<< HEAD
-=======
-import { escapeRegex, transformStableResult } from '../utils'
->>>>>>> fffe16ee
 import { isCSSRequest } from './css'
 import { isHTMLRequest } from './html'
 
@@ -59,13 +55,6 @@
       importMetaKeys[`import.meta.env.${key}`] = JSON.stringify(config.env[key])
     }
     Object.assign(importMetaFallbackKeys, {
-<<<<<<< HEAD
-      'import.meta.env': JSON.stringify(config.env),
-    })
-  }
-
-  function generatePattern(ssr: boolean) {
-=======
       'import.meta.env.': `({}).`,
       'import.meta.env': JSON.stringify({
         ...config.env,
@@ -97,10 +86,7 @@
     }
   }
 
-  function generatePattern(
-    ssr: boolean,
-  ): [Record<string, string | undefined>, RegExp | null] {
->>>>>>> fffe16ee
+  function generatePattern(ssr: boolean) {
     const replaceProcessEnv = !ssr || config.ssr?.target === 'webworker'
 
     const replacements: Record<string, string> = {
@@ -115,25 +101,7 @@
       replacements['__vite_process_env_NODE_ENV'] = 'process.env.NODE_ENV'
     }
 
-<<<<<<< HEAD
     return Object.keys(replacements).length ? replacements : null
-=======
-    const replacementsKeys = Object.keys(replacements)
-    const pattern = replacementsKeys.length
-      ? new RegExp(
-          // Mustn't be preceded by a char that can be part of an identifier
-          // or a '.' that isn't part of a spread operator
-          '(?<![\\p{L}\\p{N}_$]|(?<!\\.\\.)\\.)(' +
-            replacementsKeys.map(escapeRegex).join('|') +
-            // Mustn't be followed by a char that can be part of an identifier
-            // or an assignment (but allow equality operators)
-            ')(?:(?<=\\.)|(?![\\p{L}\\p{N}_$]|\\s*?=[^=]))',
-          'gu',
-        )
-      : null
-
-    return [replacements, pattern]
->>>>>>> fffe16ee
   }
 
   const defaultReplacements = generatePattern(false)
