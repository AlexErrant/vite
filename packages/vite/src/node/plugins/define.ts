import { transform } from 'esbuild'
import type { ResolvedConfig } from '../config'
import type { Plugin } from '../plugin'
import { isCSSRequest } from './css'
import { isHTMLRequest } from './html'

const nonJsRe = /\.json(?:$|\?)/
const isNonJsRequest = (request: string): boolean => nonJsRe.test(request)

export function definePlugin(config: ResolvedConfig): Plugin {
  const isBuild = config.command === 'build'
  const isBuildLib = isBuild && config.build.lib

  // ignore replace process.env in lib build
  const processNodeEnv: Record<string, string> = {}
  const processEnv: Record<string, string> = {}
  if (!isBuildLib) {
    const nodeEnv = process.env.NODE_ENV || config.mode
<<<<<<< HEAD
=======
    Object.assign(processEnv, {
      'process.env.': `({}).`,
      'global.process.env.': `({}).`,
      'globalThis.process.env.': `({}).`,
    })
>>>>>>> 896475dc
    Object.assign(processNodeEnv, {
      'process.env.NODE_ENV': JSON.stringify(nodeEnv),
      'global.process.env.NODE_ENV': JSON.stringify(nodeEnv),
      'globalThis.process.env.NODE_ENV': JSON.stringify(nodeEnv),
      __vite_process_env_NODE_ENV: JSON.stringify(nodeEnv),
    })
    Object.assign(processEnv, {
      'process.env': `{}`,
      'global.process.env': `{}`,
      'globalThis.process.env': `{}`
    })
  }

  const userDefine: Record<string, string> = {}
  for (const key in config.define) {
    const val = config.define[key]
    userDefine[key] = typeof val === 'string' ? val : JSON.stringify(val)
  }

  // during dev, import.meta properties are handled by importAnalysis plugin.
  // ignore replace import.meta.env in lib build
  const importMetaKeys: Record<string, string> = {}
  const importMetaFallbackKeys: Record<string, string> = {}
  if (isBuild) {
    const env: Record<string, any> = {
      ...config.env,
      SSR: !!config.build.ssr,
    }
    // set here to allow override with config.define
    importMetaKeys['import.meta.hot'] = `false`
    for (const key in env) {
      importMetaKeys[`import.meta.env.${key}`] = JSON.stringify(env[key])
    }
    Object.assign(importMetaFallbackKeys, {
      'import.meta.env': JSON.stringify(config.env),
    })
  }

<<<<<<< HEAD
  function generatePattern(ssr: boolean) {
=======
  function generatePattern(
    ssr: boolean,
  ): [Record<string, string | undefined>, RegExp | null] {
>>>>>>> 896475dc
    const replaceProcessEnv = !ssr || config.ssr?.target === 'webworker'

    const replacements: Record<string, string> = {
      ...(replaceProcessEnv ? processNodeEnv : {}),
      ...importMetaKeys,
      ...userDefine,
      ...importMetaFallbackKeys,
      ...(replaceProcessEnv ? processEnv : {}),
    }

    if (isBuild && !replaceProcessEnv) {
      replacements['__vite_process_env_NODE_ENV'] = 'process.env.NODE_ENV'
    }

<<<<<<< HEAD
    return Object.keys(replacements).length ? replacements : null
=======
    const replacementsKeys = Object.keys(replacements)
    const pattern = replacementsKeys.length
      ? new RegExp(
          // Mustn't be preceded by a char that can be part of an identifier
          // or a '.' that isn't part of a spread operator
          '(?<![\\p{L}\\p{N}_$]|(?<!\\.\\.)\\.)(' +
            replacementsKeys
              .map((str) => {
                return str.replace(/[-[\]/{}()*+?.\\^$|]/g, '\\$&')
              })
              .join('|') +
            // Mustn't be followed by a char that can be part of an identifier
            // or an assignment (but allow equality operators)
            ')(?:(?<=\\.)|(?![\\p{L}\\p{N}_$]|\\s*?=[^=]))',
          'gu',
        )
      : null

    return [replacements, pattern]
>>>>>>> 896475dc
  }

  const defaultReplacements = generatePattern(false)
  const ssrReplacements = generatePattern(true)

  return {
    name: 'vite:define',

    async transform(code, id, options) {
      const ssr = options?.ssr === true
      if (!ssr && !isBuild) {
        // for dev we inject actual global defines in the vite client to
        // avoid the transform cost. see the clientInjection plugin.
        return
      }

      if (
        // exclude html, css and static assets for performance
        isHTMLRequest(id) ||
        isCSSRequest(id) ||
        isNonJsRequest(id) ||
        config.assetsInclude(id)
      ) {
        return
      }

      const replacements = ssr ? ssrReplacements : defaultReplacements
      if (!replacements) return

<<<<<<< HEAD
      return await replaceDefine(code, id, replacements, config)
    }
=======
      if (ssr && !isBuild) {
        // ssr + dev, simple replace
        return code.replace(pattern, (_, match) => {
          return '' + replacements[match]
        })
      }

      const s = new MagicString(code)
      let hasReplaced = false
      let match: RegExpExecArray | null

      while ((match = pattern.exec(code))) {
        hasReplaced = true
        const start = match.index
        const end = start + match[0].length
        const replacement = '' + replacements[match[1]]
        s.update(start, end, replacement)
      }

      if (!hasReplaced) {
        return null
      }

      return transformStableResult(s, id, config)
    },
>>>>>>> 896475dc
  }
}

export async function replaceDefine(
  code: string,
  id: string,
  replacements: Record<string, string>,
  config: ResolvedConfig
): Promise<{ code: string; map: string | null }> {
  const result = await transform(code, {
    loader: 'js',
    charset: 'utf8',
    platform: 'neutral',
    define: replacements,
    sourcefile: id,
    sourcemap: config.command === 'build' && !!config.build.sourcemap
  })
  return {
    code: result.code,
    map: result.map || null
  }
}<|MERGE_RESOLUTION|>--- conflicted
+++ resolved
@@ -16,14 +16,6 @@
   const processEnv: Record<string, string> = {}
   if (!isBuildLib) {
     const nodeEnv = process.env.NODE_ENV || config.mode
-<<<<<<< HEAD
-=======
-    Object.assign(processEnv, {
-      'process.env.': `({}).`,
-      'global.process.env.': `({}).`,
-      'globalThis.process.env.': `({}).`,
-    })
->>>>>>> 896475dc
     Object.assign(processNodeEnv, {
       'process.env.NODE_ENV': JSON.stringify(nodeEnv),
       'global.process.env.NODE_ENV': JSON.stringify(nodeEnv),
@@ -33,7 +25,7 @@
     Object.assign(processEnv, {
       'process.env': `{}`,
       'global.process.env': `{}`,
-      'globalThis.process.env': `{}`
+      'globalThis.process.env': `{}`,
     })
   }
 
@@ -62,13 +54,7 @@
     })
   }
 
-<<<<<<< HEAD
   function generatePattern(ssr: boolean) {
-=======
-  function generatePattern(
-    ssr: boolean,
-  ): [Record<string, string | undefined>, RegExp | null] {
->>>>>>> 896475dc
     const replaceProcessEnv = !ssr || config.ssr?.target === 'webworker'
 
     const replacements: Record<string, string> = {
@@ -83,29 +69,7 @@
       replacements['__vite_process_env_NODE_ENV'] = 'process.env.NODE_ENV'
     }
 
-<<<<<<< HEAD
     return Object.keys(replacements).length ? replacements : null
-=======
-    const replacementsKeys = Object.keys(replacements)
-    const pattern = replacementsKeys.length
-      ? new RegExp(
-          // Mustn't be preceded by a char that can be part of an identifier
-          // or a '.' that isn't part of a spread operator
-          '(?<![\\p{L}\\p{N}_$]|(?<!\\.\\.)\\.)(' +
-            replacementsKeys
-              .map((str) => {
-                return str.replace(/[-[\]/{}()*+?.\\^$|]/g, '\\$&')
-              })
-              .join('|') +
-            // Mustn't be followed by a char that can be part of an identifier
-            // or an assignment (but allow equality operators)
-            ')(?:(?<=\\.)|(?![\\p{L}\\p{N}_$]|\\s*?=[^=]))',
-          'gu',
-        )
-      : null
-
-    return [replacements, pattern]
->>>>>>> 896475dc
   }
 
   const defaultReplacements = generatePattern(false)
@@ -135,36 +99,8 @@
       const replacements = ssr ? ssrReplacements : defaultReplacements
       if (!replacements) return
 
-<<<<<<< HEAD
       return await replaceDefine(code, id, replacements, config)
-    }
-=======
-      if (ssr && !isBuild) {
-        // ssr + dev, simple replace
-        return code.replace(pattern, (_, match) => {
-          return '' + replacements[match]
-        })
-      }
-
-      const s = new MagicString(code)
-      let hasReplaced = false
-      let match: RegExpExecArray | null
-
-      while ((match = pattern.exec(code))) {
-        hasReplaced = true
-        const start = match.index
-        const end = start + match[0].length
-        const replacement = '' + replacements[match[1]]
-        s.update(start, end, replacement)
-      }
-
-      if (!hasReplaced) {
-        return null
-      }
-
-      return transformStableResult(s, id, config)
     },
->>>>>>> 896475dc
   }
 }
 
@@ -172,7 +108,7 @@
   code: string,
   id: string,
   replacements: Record<string, string>,
-  config: ResolvedConfig
+  config: ResolvedConfig,
 ): Promise<{ code: string; map: string | null }> {
   const result = await transform(code, {
     loader: 'js',
@@ -180,10 +116,10 @@
     platform: 'neutral',
     define: replacements,
     sourcefile: id,
-    sourcemap: config.command === 'build' && !!config.build.sourcemap
+    sourcemap: config.command === 'build' && !!config.build.sourcemap,
   })
   return {
     code: result.code,
-    map: result.map || null
+    map: result.map || null,
   }
 }